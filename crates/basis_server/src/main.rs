use axum::{
    routing::{get, post},
    Router,
};
use basis_server::{
    api::*, reserve_api::*, store::EventStore, AppConfig, AppState, ErgoConfig, EventType,
    ServerConfig, TrackerCommand, TrackerEvent,
};
use basis_store::{
    ergo_scanner::{create_default_scanner, start_scanner, NodeConfig, ReserveEvent},
    ReserveTracker,
};
use tokio::sync::Mutex;
use tower_http::cors::{Any, CorsLayer};
use tracing_subscriber::{layer::SubscriberExt, util::SubscriberInitExt};

#[tokio::main]
async fn main() {
    tracing::info!("Starting basis server...");
    // Load configuration
    tracing::info!("Loading configuration...");
    let config = match AppConfig::load() {
        Ok(config) => config,
        Err(e) => {
            tracing::warn!("Failed to load configuration: {}", e);
            tracing::info!("Using default configuration...");
            AppConfig::load().unwrap_or_else(|_| {
                // Fallback to hardcoded defaults if config loading fails completely
                AppConfig {
                    server: ServerConfig {
                        host: "127.0.0.1".to_string(),
                        port: 3000,
                        database_url: Some("sqlite:data/basis.db".to_string()),
                    },
                    ergo: ErgoConfig {
                        node: NodeConfig {
                            start_height: None,
                            contract_template: None,
                        },
<<<<<<< HEAD
                        basis_contract_template: "W52Uvz86YC7XkV8GXjM9DDkMLHWqZLyZGRi1FbmyppvPy7cREnehzz21DdYTdrsuw268CxW3gkXE6D5B8748FYGg3JEVW9R6VFJe8ZDknCtiPbh56QUCJo5QDizMfXaKnJ3jbWV72baYPCw85tmiJowR2wd4AjsEuhZP4Ry4QRDcZPvGogGVbdk7ykPAB7KN2guYEhS7RU3xm23iY1YaM5TX1ditsWfxqCBsvq3U6X5EU2Y5KCrSjQxdtGcwoZsdPQhfpqcwHPcYqM5iwK33EU1cHqggeSKYtLMW263f1TY7Lfu3cKMkav1CyomR183TLnCfkRHN3vcX2e9fSaTpAhkb74yo6ZRXttHNP23JUASWs9ejCaguzGumwK3SpPCLBZY6jFMYWqeaanH7XAtTuJA6UCnxvrKko5PX1oSB435Bxd3FbvDAsEmHpUqqtP78B7SKxFNPvJeZuaN7r5p8nDLxUPZBrWwz2vtcgWPMq5RrnoJdrdqrnXMcMEQPF5AKDYuKMKbCRgn3HLvG98JXJ4bCc2wzuZhnCRQaFXTy88knEoj".to_string(),
=======
                        basis_contract_template: "AtC4LmBhPrHQJkS4yxCS5pxFoxLvZ7Jhbp4ARvah8LzyXWzRYGXnd7szw6RQiS9npVUidW8nQK6EMHQRfPBFKP7LKxYDw4FVsLDpeArKQ8yk85iJDgDR3QRdVwqSXtQkYVDDsKJA8NXh8caZYBLSdhqAvsejn3bTE2RzLYWdt2xsuB9BF9GJm8GjBwH6WGcBQaJtzPTe4rKzgFqT1nFyHJsAiT6EWv3dPivf519CA6oKBm9deAfe8xqvSRjbBL147E2bJE5MtCu5TmDp3Vv4YQV3AXuQawYemvQxZxQCzyEBCTcYpegZjJaNSpYYBRRFUevjKmvyyBHgwSnLqKHk1BN2gpAh4d2EXxRoXbSLALXoSjHQ3kDUtpvjiRpFh1BvC8YxY5vmTWzhtvpzt6evHcvT7Gqp6FvcHuwKw3m4AxsUVdhgHEuXiXK6qTjKDtdf7X5HjNChLLvKhuwvyjzswweopJnARkqzy2UKwdMQr9VYtJ5qwxngqd9CfJaP3yVjnSLF7jQPThFUvSW7TUijPnmzTHHVH6sPArDhTV7tsqxQifPrUC".to_string(),
>>>>>>> e7d768f5
                        start_height: 0,
                        tracker_nft_id: None,
                    },
                }
            })
        }
    };

    tracing::info!("Configuration loaded successfully");
    // Initialize tracing
    tracing_subscriber::registry()
        .with(tracing_subscriber::EnvFilter::new(
            std::env::var("RUST_LOG")
                .unwrap_or_else(|_| "basis_server=debug,tower_http=debug,axum=debug".into()),
        ))
        .with(tracing_subscriber::fmt::layer())
        .init();

    // Initialize real Ergo scanner with blockchain monitoring
    tracing::info!("Initializing Ergo scanner with blockchain monitoring...");

    // Create real scanner state with configured node URL
    let _node_config = config.ergo_node_config();
    let ergo_scanner = create_default_scanner();

    // Start the scanner background task
    if let Err(e) = start_scanner(ergo_scanner.clone()).await {
        tracing::warn!("Failed to start background scanner: {}", e);
        tracing::info!("Continuing without background scanner...");
    } else {
        tracing::info!("Ergo scanner started successfully");
    }

    // Initialize reserve tracker
    tracing::info!("Initializing reserve tracker...");
    let reserve_tracker = ReserveTracker::new();
    tracing::info!("Reserve tracker initialized successfully");

    // Create channel for communicating with tracker thread
    let (tx, mut rx) = tokio::sync::mpsc::channel::<TrackerCommand>(100);

    // Spawn tracker thread (using tokio::task::spawn_blocking for CPU-bound work)
    tokio::task::spawn_blocking(move || {
        use basis_store::{RedemptionManager, TrackerStateManager};

        tracing::debug!("Tracker thread started");
        let tracker = TrackerStateManager::new();
        let mut redemption_manager = RedemptionManager::new(tracker);

        while let Some(cmd) = rx.blocking_recv() {
            tracing::debug!("Tracker thread received command: {:?}", cmd);
            match cmd {
                TrackerCommand::AddNote {
                    issuer_pubkey,
                    note,
                    response_tx,
                } => {
                    let result = redemption_manager.tracker.add_note(&issuer_pubkey, &note);

                    // Create event if successful
                    if result.is_ok() {
                        // Note: In a real implementation, we'd send this back to the async context to store
                        // For now, we'll handle event storage in the async handler
                    }

                    let _ = response_tx.send(result);
                }
                TrackerCommand::GetNotesByIssuer {
                    issuer_pubkey,
                    response_tx,
                } => {
                    let result = redemption_manager.tracker.get_issuer_notes(&issuer_pubkey);
                    let _ = response_tx.send(result);
                }
                TrackerCommand::GetNotesByRecipient {
                    recipient_pubkey,
                    response_tx,
                } => {
                    let result = redemption_manager
                        .tracker
                        .get_recipient_notes(&recipient_pubkey);
                    let _ = response_tx.send(result);
                }
                TrackerCommand::GetNoteByIssuerAndRecipient {
                    issuer_pubkey,
                    recipient_pubkey,
                    response_tx,
                } => {
                    let result = redemption_manager
                        .tracker
                        .lookup_note(&issuer_pubkey, &recipient_pubkey)
                        .map(Some);
                    let _ = response_tx.send(result);
                }
                TrackerCommand::InitiateRedemption {
                    request,
                    response_tx,
                } => {
                    let result = redemption_manager.initiate_redemption(&request);
                    let _ = response_tx.send(result);
                }
                TrackerCommand::CompleteRedemption {
                    issuer_pubkey,
                    recipient_pubkey,
                    redeemed_amount,
                    response_tx,
                } => {
                    let result = redemption_manager.complete_redemption(
                        &issuer_pubkey,
                        &recipient_pubkey,
                        redeemed_amount,
                    );
                    let _ = response_tx.send(result);
                }
            }
        }
    });

    let event_store = match EventStore::new().await {
        Ok(store) => std::sync::Arc::new(store),
        Err(e) => {
            tracing::error!("Failed to initialize event store: {:?}", e);
            std::process::exit(1);
        }
    };

    // Add demo events
    let demo_events = vec![
        TrackerEvent {
            id: 0,
            event_type: EventType::NoteUpdated,
            timestamp: 1234567890,
            issuer_pubkey: Some(
                "010101010101010101010101010101010101010101010101010101010101010101".to_string(),
            ),
            recipient_pubkey: Some(
                "020202020202020202020202020202020202020202020202020202020202020202".to_string(),
            ),
            amount: Some(1000),
            reserve_box_id: None,
            collateral_amount: None,
            redeemed_amount: None,
            height: None,
        },
        TrackerEvent {
            id: 0,
            event_type: EventType::NoteUpdated,
            timestamp: 1234567891,
            issuer_pubkey: Some(
                "010101010101010101010101010101010101010101010101010101010101010101".to_string(),
            ),
            recipient_pubkey: Some(
                "030303030303030303030303030303030303030303030303030303030303030303".to_string(),
            ),
            amount: Some(2000),
            reserve_box_id: None,
            collateral_amount: None,
            redeemed_amount: None,
            height: None,
        },
        TrackerEvent {
            id: 0,
            event_type: EventType::ReserveCreated,
            timestamp: 1234567892,
            issuer_pubkey: Some(
                "010101010101010101010101010101010101010101010101010101010101010101".to_string(),
            ),
            recipient_pubkey: None,
            amount: None,
            reserve_box_id: Some("box1234567890abcdef".to_string()),
            collateral_amount: Some(1000000000),
            redeemed_amount: None,
            height: Some(1000),
        },
        TrackerEvent {
            id: 0,
            event_type: EventType::ReserveToppedUp,
            timestamp: 1234567893,
            issuer_pubkey: Some(
                "010101010101010101010101010101010101010101010101010101010101010101".to_string(),
            ),
            recipient_pubkey: None,
            amount: None,
            reserve_box_id: Some("box1234567890abcdef".to_string()),
            collateral_amount: Some(500000000),
            redeemed_amount: None,
            height: Some(1001),
        },
        TrackerEvent {
            id: 0,
            event_type: EventType::ReserveRedeemed,
            timestamp: 1234567894,
            issuer_pubkey: Some(
                "010101010101010101010101010101010101010101010101010101010101010101".to_string(),
            ),
            recipient_pubkey: None,
            amount: None,
            reserve_box_id: Some("box1234567890abcdef".to_string()),
            collateral_amount: None,
            redeemed_amount: Some(250000000),
            height: Some(1002),
        },
        TrackerEvent {
            id: 0,
            event_type: EventType::Commitment,
            timestamp: 1234567895,
            issuer_pubkey: None,
            recipient_pubkey: None,
            amount: None,
            reserve_box_id: None,
            collateral_amount: None,
            redeemed_amount: None,
            height: Some(1003),
        },
        TrackerEvent {
            id: 0,
            event_type: EventType::CollateralAlert { ratio: 0.8 },
            timestamp: 1234567896,
            issuer_pubkey: Some(
                "010101010101010101010101010101010101010101010101010101010101010101".to_string(),
            ),
            recipient_pubkey: None,
            amount: None,
            reserve_box_id: None,
            collateral_amount: None,
            redeemed_amount: None,
            height: None,
        },
    ];

    for event in demo_events {
        if let Err(e) = event_store.add_event(event).await {
            tracing::warn!("Failed to add demo event: {:?}", e);
        }
    }

    let app_state = AppState {
        tx,
        event_store,
        ergo_scanner: std::sync::Arc::new(Mutex::new(ergo_scanner)),
        reserve_tracker: std::sync::Arc::new(Mutex::new(reserve_tracker)),
    };

    // Build our application with routes - FIXED ROUTE ORDER
    let app = Router::new()
        // Root route
        .route("/", get(root))
        // Static routes
        .route("/events", get(get_events))
        .route("/events/paginated", get(get_events_paginated))
        .route("/notes", post(create_note))
        .route("/redeem", post(initiate_redemption))
        .route("/redeem/complete", post(complete_redemption))
        .route("/proof", get(get_proof))
        // Most specific parameterized routes first
        .route(
            "/notes/issuer/{issuer_pubkey}/recipient/{recipient_pubkey}",
            get(get_note_by_issuer_and_recipient),
        )
        // Parameterized routes
        .route("/notes/issuer/{pubkey}", get(get_notes_by_issuer))
        .route("/notes/recipient/{pubkey}", get(get_notes_by_recipient))
        .route("/reserves/issuer/{pubkey}", get(get_reserves_by_issuer))
        .route("/key-status/{pubkey}", get(get_key_status))
        .with_state(app_state.clone())
        .layer(tower_http::trace::TraceLayer::new_for_http())
        .layer(
            CorsLayer::new()
                .allow_origin(Any)
                .allow_methods(Any)
                .allow_headers(Any),
        );

    tracing::debug!("Router built successfully");
    tracing::debug!("Registered routes:");
    tracing::debug!("  GET /");
    tracing::debug!("  POST /notes");
    tracing::debug!("  GET /notes/issuer/{{pubkey}}");
    tracing::debug!("  GET /notes/recipient/{{pubkey}}");
    tracing::debug!("  GET /notes/issuer/{{issuer_pubkey}}/recipient/{{recipient_pubkey}}");
    tracing::debug!("  GET /reserves/issuer/{{pubkey}}");
    tracing::debug!("  GET /events");
    tracing::debug!("  GET /events/paginated");
    tracing::debug!("  GET /key-status/{{pubkey}}");
    tracing::debug!("  POST /redeem");
    tracing::debug!("  GET /proof");

    // Run our app with hyper
    let addr = config.socket_addr();
    tracing::debug!("listening on {}", addr);

    let listener = match tokio::net::TcpListener::bind(addr).await {
        Ok(listener) => {
            tracing::info!("Server listening on {}", addr);
            listener
        }
        Err(e) => {
            tracing::error!("Failed to bind to {}: {}", addr, e);
            std::process::exit(1);
        }
    };

    // Start background scanner task for continuous blockchain monitoring
    let scanner_state = app_state.clone();
    let config_clone = config.clone();
    tokio::spawn(async move {
        background_scanner_task(scanner_state, config_clone).await;
    });

    tracing::info!("Starting axum server...");
    if let Err(e) = axum::serve(listener, app).await {
        tracing::error!("Server error: {}", e);
        std::process::exit(1);
    };
}

/// Background task that continuously scans the blockchain for reserve events
async fn background_scanner_task(state: AppState, config: AppConfig) {
    tracing::info!("Starting background blockchain scanner task");

    loop {
        tokio::time::sleep(std::time::Duration::from_secs(30)).await; // Scan every 30 seconds

        let mut scanner = match state.ergo_scanner.try_lock() {
            Ok(scanner) => scanner,
            Err(_) => {
                tracing::debug!("Scanner is busy, skipping this scan cycle");
                continue;
            }
        };

        // Check if scanner is active
        if !scanner.is_active() {
            tracing::warn!("Scanner is not active, attempting to restart...");
            match scanner.start_scanning().await {
                Ok(()) => {
                    tracing::info!("Scanner restarted successfully");
                }
                Err(e) => {
                    tracing::error!("Failed to restart scanner: {}", e);
                    continue;
                }
            }
        }

        // Scan for new blocks and process reserve events
        match scanner.scan_new_blocks().await {
            Ok(events) => {
                if !events.is_empty() {
                    tracing::info!("Found {} new reserve events", events.len());

                    // Process each event
                    for event in events {
                        if let Err(e) = process_reserve_event(&state, event, &config).await {
                            tracing::error!("Failed to process reserve event: {}", e);
                        }
                    }
                } else {
                    tracing::debug!("No new reserve events found");
                }
            }
            Err(e) => {
                tracing::error!("Failed to scan new blocks: {}", e);
                // Try to restart scanner on persistent errors
                if let Err(restart_err) = scanner.start_scanning().await {
                    tracing::error!("Failed to restart scanner after error: {}", restart_err);
                }
            }
        }

        // Update reserve tracker with current unspent boxes
        match scanner.get_unspent_reserve_boxes().await {
            Ok(boxes) => {
                let tracker = match state.reserve_tracker.try_lock() {
                    Ok(tracker) => tracker,
                    Err(_) => {
                        tracing::debug!("Reserve tracker is busy, skipping update");
                        continue;
                    }
                };

                for ergo_box in &boxes {
                    // Extract owner pubkey from box registers (R4 register)
                    let owner_pubkey = match ergo_box.get_register("R4") {
                        Some(pubkey_hex) => {
                            // Parse hex-encoded public key from register
                            hex::decode(pubkey_hex).unwrap_or_default()
                        }
                        None => {
                            // Fallback to placeholder if register not found
                            format!("owner_of_{}", &ergo_box.box_id[..16]).into_bytes()
                        }
                    };

                    let reserve_info = basis_store::ExtendedReserveInfo::new(
                        ergo_box.box_id.as_bytes(),
                        &owner_pubkey,
                        ergo_box.value,
                        config.tracker_nft_bytes().ok().flatten().as_deref(),
                        scanner.last_scanned_height(),
                    );

                    if let Err(e) = tracker.update_reserve(reserve_info) {
                        tracing::warn!(
                            "Failed to update reserve info for {}: {}",
                            ergo_box.box_id,
                            e
                        );
                    }
                }

                tracing::debug!("Updated reserve tracker with {} unspent boxes", boxes.len());
            }
            Err(e) => {
                tracing::error!("Failed to get unspent reserve boxes: {}", e);
            }
        }
    }
}

/// Process a reserve event and store it in the event store
async fn process_reserve_event(
    state: &AppState,
    event: ReserveEvent,
    config: &AppConfig,
) -> Result<(), Box<dyn std::error::Error>> {
    let tracker_event = match event {
        ReserveEvent::ReserveCreated {
            box_id,
            owner_pubkey,
            collateral_amount,
            height,
        } => {
            tracing::info!(
                "Reserve created: {} with {} nanoERG at height {}",
                box_id,
                collateral_amount,
                height
            );

            // Update reserve tracker
            let tracker = state.reserve_tracker.lock().await;
            let reserve_info = basis_store::ExtendedReserveInfo::new(
                box_id.as_bytes(),
                owner_pubkey.as_bytes(),
                collateral_amount,
                config.tracker_nft_bytes().ok().flatten().as_deref(),
                height,
            );
            tracker.update_reserve(reserve_info)?;

            TrackerEvent {
                id: 0,
                event_type: EventType::ReserveCreated,
                timestamp: std::time::SystemTime::now()
                    .duration_since(std::time::UNIX_EPOCH)
                    .unwrap()
                    .as_secs(),
                issuer_pubkey: Some(owner_pubkey),
                recipient_pubkey: None,
                amount: None,
                reserve_box_id: Some(box_id),
                collateral_amount: Some(collateral_amount),
                redeemed_amount: None,
                height: Some(height),
            }
        }
        ReserveEvent::ReserveToppedUp {
            box_id,
            additional_collateral,
            height,
        } => {
            tracing::info!(
                "Reserve topped up: {} +{} nanoERG at height {}",
                box_id,
                additional_collateral,
                height
            );

            TrackerEvent {
                id: 0,
                event_type: EventType::ReserveToppedUp,
                timestamp: std::time::SystemTime::now()
                    .duration_since(std::time::UNIX_EPOCH)
                    .unwrap()
                    .as_secs(),
                issuer_pubkey: None, // Will be filled from reserve tracker if needed
                recipient_pubkey: None,
                amount: None,
                reserve_box_id: Some(box_id),
                collateral_amount: Some(additional_collateral),
                redeemed_amount: None,
                height: Some(height),
            }
        }
        ReserveEvent::ReserveRedeemed {
            box_id,
            redeemed_amount,
            height,
        } => {
            tracing::info!(
                "Reserve redeemed: {} -{} nanoERG at height {}",
                box_id,
                redeemed_amount,
                height
            );

            TrackerEvent {
                id: 0,
                event_type: EventType::ReserveRedeemed,
                timestamp: std::time::SystemTime::now()
                    .duration_since(std::time::UNIX_EPOCH)
                    .unwrap()
                    .as_secs(),
                issuer_pubkey: None, // Will be filled from reserve tracker if needed
                recipient_pubkey: None,
                amount: None,
                reserve_box_id: Some(box_id),
                collateral_amount: None,
                redeemed_amount: Some(redeemed_amount),
                height: Some(height),
            }
        }
        ReserveEvent::ReserveSpent { box_id, height } => {
            tracing::info!("Reserve spent: {} at height {}", box_id, height);

            TrackerEvent {
                id: 0,
                event_type: EventType::ReserveSpent,
                timestamp: std::time::SystemTime::now()
                    .duration_since(std::time::UNIX_EPOCH)
                    .unwrap()
                    .as_secs(),
                issuer_pubkey: None, // Will be filled from reserve tracker if needed
                recipient_pubkey: None,
                amount: None,
                reserve_box_id: Some(box_id),
                collateral_amount: None,
                redeemed_amount: None,
                height: Some(height),
            }
        }
    };

    // Store the event
    state.event_store.add_event(tracker_event).await?;

    Ok(())
}<|MERGE_RESOLUTION|>--- conflicted
+++ resolved
@@ -37,11 +37,7 @@
                             start_height: None,
                             contract_template: None,
                         },
-<<<<<<< HEAD
                         basis_contract_template: "W52Uvz86YC7XkV8GXjM9DDkMLHWqZLyZGRi1FbmyppvPy7cREnehzz21DdYTdrsuw268CxW3gkXE6D5B8748FYGg3JEVW9R6VFJe8ZDknCtiPbh56QUCJo5QDizMfXaKnJ3jbWV72baYPCw85tmiJowR2wd4AjsEuhZP4Ry4QRDcZPvGogGVbdk7ykPAB7KN2guYEhS7RU3xm23iY1YaM5TX1ditsWfxqCBsvq3U6X5EU2Y5KCrSjQxdtGcwoZsdPQhfpqcwHPcYqM5iwK33EU1cHqggeSKYtLMW263f1TY7Lfu3cKMkav1CyomR183TLnCfkRHN3vcX2e9fSaTpAhkb74yo6ZRXttHNP23JUASWs9ejCaguzGumwK3SpPCLBZY6jFMYWqeaanH7XAtTuJA6UCnxvrKko5PX1oSB435Bxd3FbvDAsEmHpUqqtP78B7SKxFNPvJeZuaN7r5p8nDLxUPZBrWwz2vtcgWPMq5RrnoJdrdqrnXMcMEQPF5AKDYuKMKbCRgn3HLvG98JXJ4bCc2wzuZhnCRQaFXTy88knEoj".to_string(),
-=======
-                        basis_contract_template: "AtC4LmBhPrHQJkS4yxCS5pxFoxLvZ7Jhbp4ARvah8LzyXWzRYGXnd7szw6RQiS9npVUidW8nQK6EMHQRfPBFKP7LKxYDw4FVsLDpeArKQ8yk85iJDgDR3QRdVwqSXtQkYVDDsKJA8NXh8caZYBLSdhqAvsejn3bTE2RzLYWdt2xsuB9BF9GJm8GjBwH6WGcBQaJtzPTe4rKzgFqT1nFyHJsAiT6EWv3dPivf519CA6oKBm9deAfe8xqvSRjbBL147E2bJE5MtCu5TmDp3Vv4YQV3AXuQawYemvQxZxQCzyEBCTcYpegZjJaNSpYYBRRFUevjKmvyyBHgwSnLqKHk1BN2gpAh4d2EXxRoXbSLALXoSjHQ3kDUtpvjiRpFh1BvC8YxY5vmTWzhtvpzt6evHcvT7Gqp6FvcHuwKw3m4AxsUVdhgHEuXiXK6qTjKDtdf7X5HjNChLLvKhuwvyjzswweopJnARkqzy2UKwdMQr9VYtJ5qwxngqd9CfJaP3yVjnSLF7jQPThFUvSW7TUijPnmzTHHVH6sPArDhTV7tsqxQifPrUC".to_string(),
->>>>>>> e7d768f5
                         start_height: 0,
                         tracker_nft_id: None,
                     },
